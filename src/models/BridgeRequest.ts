--- conflicted
+++ resolved
@@ -20,18 +20,10 @@
 const log = getLogger("req");
 
 export class BridgeRequest {
-<<<<<<< HEAD
-    log: LoggerInstance;
-    constructor(private req: Request) {
-        const isFromIrc = req.getData() ? Boolean(req.getData().isFromIrc) : false;
-        this.log = newRequestLogger(log as LoggerInstance, req.getId(), isFromIrc) as LoggerInstance;
-=======
     log: RequestLogger;
     constructor(private req: Request) {
         const isFromIrc = req.getData() ? Boolean(req.getData().isFromIrc) : false;
-        // using "unknown" to fix odd typing.
         this.log = newRequestLogger(log as LoggerInstance, req.getId(), isFromIrc);
->>>>>>> e2f8aa82
     }
 
     getPromise() {
