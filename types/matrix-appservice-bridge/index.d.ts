/*
Copyright 2019 Huan LI
Copyright 2019 The Matrix.org Foundation C.I.C.

Licensed under the Apache License, Version 2.0 (the "License");
you may not use this file except in compliance with the License.
You may obtain a copy of the License at

 http://www.apache.org/licenses/LICENSE-2.0

Unless required by applicable law or agreed to in writing, software
distributed under the License is distributed on an "AS IS" BASIS,
WITHOUT WARRANTIES OR CONDITIONS OF ANY KIND, either express or implied.
See the License for the specific language governing permissions and
limitations under the License.
*/
/**
 * This has been borrowed from https://github.com/huan/matrix-appservice-wechaty/blob/master/src/typings/matrix-appservice-bridge.d.ts
 * under the Apache2 licence.
 */
declare module 'matrix-appservice-bridge' {

    export class PrometheusMetrics {
        addCollector(cb: () => void): void;
        addCounter(opts: { name: string; help: string; labels: string[]; }): import("prom-client").Counter
        addTimer(opts: { name: string; help: string; labels: string[]; }): import("prom-client").Histogram;
        addGauge(arg0: { name: string; help: string; labels: string[]; }): import("prom-client").Gauge;
    }

    class AgeCounters {
        constructor(buckets?: string[]);
        bump (ageInSec: number): void;
    }

    interface RoomMemberDict {
        [id: string]: {
            display_name: string;
            avatar_url: string;
        };
    }
    interface RemoteRoomDict {
        [id: string]: RemoteRoom[];
    }
    interface EntryDict {
        [id: string]: Array<Entry>;
    }

    interface RoomCreationOpts {
        room_alias_name: string; // localpart
        name: string;
        visibility: "public"|"private";
        preset: "public_chat";
        creation_content?: {
            "m.federate"?: boolean;
        };
        initial_state: any[];
        room_version?: string;
    }

    export interface Entry {
        id: string;  // The unique ID for this entry.
        matrix_id: string;  // "room_id",
        remote_id: string;  // "remote_room_id",
        matrix: null|MatrixRoom; // <nullable> The matrix room, if applicable.
        remote: null|RemoteRoom; // <nullable> The remote room, if applicable.
        data: null|any; // <nullable> Information about this mapping, which may be an empty
    }

    export interface UpsertableEntry {
        id: string;  // The unique ID for this entry.
        matrix?: null|MatrixRoom; // <nullable> The matrix room, if applicable.
        remote?: null|RemoteRoom; // <nullable> The remote room, if applicable.
        data?: null|any; // <nullable> Information about this mapping, which may be an empty.
    }

<<<<<<< HEAD
    namespace PrometheusMetrics {
        class AgeCounters {
            constructor(buckets?: string[]);
            bump (ageInSec: number): void;
        }
    }

    export class PrometheusMetrics {
        addCollector(cb: () => void): void;
        addCounter(opts: { name: string; help: string; labels: string[]; }): import("prom-client").Counter
        addTimer(opts: { name: string; help: string; labels: string[]; }): import("prom-client").Histogram;
        addGauge(arg0: { name: string; help: string; labels: string[]; }): import("prom-client").Gauge;
    }

=======
>>>>>>> 4a7dc53e
    export class AppserviceBot {
        getJoinedMembers(roomId: string): {[userId: string]: {display_name: string|null}}
        isRemoteUser(userId: string): boolean;
        getJoinedRooms(): Promise<string[]>;
        getClient(): JsClient;
    }

    export class MatrixRoom {
        protected roomId: string;
        public name: string;
        public topic: string;
        public _extras : any;
        constructor (roomId: string, data?: object);
        deserialize(data: object): void;
        get(key: string): unknown;
        getId(): string;
        serialize(): object;
        set(key: string, val: any): void;
    }

    export class MatrixUser {
        public static ESCAPE_DEFAULT: boolean;
        public readonly localpart: string
        public readonly host: string

        userId: string

        constructor (userId: string, data?: object, escape?: boolean)
        escapeUserId(): void
        get(key: string): unknown
        getDisplayName(): null|string
        getId(): string
        serialize(): object
        set(key: string, val: any): void
        setDisplayName(name: string): void
    }

    export class RemoteRoom {
        constructor (identifier: string, data?: object)
        get(key: string): unknown
        getId(): string
        serialize(): object
        set(key: string, val: object|string|number): void
    }

    export class RemoteUser {
        constructor (id: string, data?: object)
        get(key: string): unknown
        getId(): string
        serialize(): object
        set(key: string, val: object|string|number): void
    }

    export class BridgeStore {
        db: Nedb
        delete (query: any): Promise<void>
        insert (query: any): Promise<void>
        select (query: any, transformFn?: (item: Entry) => Entry): Promise<any>
        inspect: () => string;
    }

    export class RoomBridgeStore extends BridgeStore {
        constructor(ds: Nedb);
        batchGetLinkedRemoteRooms (matrixIds: Array<string>): Promise<RemoteRoomDict>
        getEntriesByLinkData (data: object): Promise<Array<Entry>>
        getEntriesByMatrixId (matrixId: string): Promise<Array<Entry>>
        getEntriesByMatrixIds (ids: Array<string>): Promise<EntryDict>
        getEntriesByMatrixRoomData (data: object): Promise<Array<Entry>>
        getEntriesByRemoteId (remoteId: string): Promise<Array<Entry>>
        getEntriesByRemoteRoomData (data: object): Promise<Array<Entry>>
        getEntryById  (id: string): Promise<null|Entry>
        getLinkedMatrixRooms (remoteId: string): Promise<Array<MatrixRoom>>
        getLinkedRemoteRooms (matrixId: string): Promise<Array<RemoteRoom>>
        getMatrixRoom  (roomId: string): Promise<null|MatrixRoom>
        removeEntriesByLinkData (data: object): Promise<void>
        removeEntriesByMatrixRoomData (data: object): Promise<void>
        removeEntriesByMatrixRoomId (matrixId: string): Promise<void>
        removeEntriesByRemoteRoomData (data: object): Promise<void>
        removeEntriesByRemoteRoomId (remoteId: string): Promise<void>
        setMatrixRoom  (matrixRoom: MatrixRoom): Promise<void>
        upsertEntry  (entry: UpsertableEntry): Promise<void>
        linkRooms  (
            matrixRoom: MatrixRoom,
            remoteRoom: RemoteRoom,
            data?: object,
            linkId?: string,
        ): Promise<void>
    }

    export class UserBridgeStore extends BridgeStore {
        constructor(ds: Nedb);
        getByMatrixData (dataQuery: object): Promise<Array<MatrixUser>>
        getByMatrixLocalpart (localpart: string): Promise<null|MatrixUser>
        getByRemoteData (dataQuery: object): Promise<Array<RemoteUser>>
        getMatrixLinks (remoteId: string): Promise<Array<String>>
        getMatrixUser (userId: string): Promise<null|MatrixUser>
        getMatrixUsersFromRemoteId (remoteId: string): Promise<Array<MatrixUser>>
        getRemoteLinks (matrixId: string): Promise<Array<String>>
        getRemoteUser (id: string): Promise<null|RemoteUser>
        getRemoteUsersFromMatrixId (userId: string): Promise<Array<RemoteUser>>
        linkUsers  (matrixUser: MatrixUser, remoteUser: RemoteUser): Promise<void>
        setMatrixUser (matrixUser: MatrixUser): Promise<void>
        setRemoteUser (remoteUser: RemoteUser): Promise<void>
        unlinkUserIds (matrixUserId: string, remoteUserId: string): Promise<number>
        unlinkUsers (matrixUser: MatrixUser, remoteUser: RemoteUser): Promise<number>
    }

    export class ContentRepo {
        static getHttpUriForMxc(baseUrl: string, mxc: string): string;
    }

    export class Intent {
        getEvent(room_id: string, eventId: string): Promise<any>;
        invite(room_id: string, sender: string): Promise<void>;
        createRoom(opts: unknown): Promise<{room_id: string;}>;
        roomState(room_id: string): Promise<any[]>;
        leave(roomId: string): Promise<void>;
        setPowerLevel(roomId: string, userId: string, level: number | undefined): Promise<void>;
        getStateEvent(roomId: string, type: string, key?: string): Promise<any>;
        getProfileInfo(userId: string, type?: "displayname"|"avatar_url", useCache?: boolean): Promise<{displayname: string|null, avatar_url: string|null}>;
        setPresence(presence: string): Promise<void>;
        sendMessage(roomId: string, content: any): Promise<void>;
        sendStateEvent(roomId: string, type: string, stateKey: string, content: any): Promise<void>;
        join(roomId: string): Promise<void>;
        kick(roomId: string, userId: string, reason: string): Promise<void>;
        setRoomTopic(roomId: string, topic: string): Promise<void>;
        readonly client: JsClient;
        getClient(): JsClient;
        setDisplayName(displayname: string): Promise<void>;
    }


    export class Request {
        outcomeFrom(the: Promise<unknown>): void;
        getData(): any;
        getDuration(): number;
        getPromise(): Promise<any>;
        getId(): string;
        resolve(item: unknown): void;
        reject(err: unknown): void;
    }

    export class JsClient {
        createAlias(roomAlias: string, roomId: string): Promise<void>;
        setRoomDirectoryVisibilityAppService(networkId: string, roomId: string, state: string): Promise<void>
        sendStateEvent(roomId: string, type: string, content: any, key: string): Promise<void>;
        credentials: {
            userId: string;
        };
        deleteAlias(alias: string): Promise<void>;
        roomState(roomId: string): Promise<any[]>;
        uploadContent(opts: {
            stream: Buffer
            name: string,
            type: string,
            rawResponse: false,
            onlyContentUri: true,
        }): Promise<string>;
    }

    export class Bridge {
        constructor(config: any);
        opts: {
            roomStore: RoomBridgeStore|undefined,
            userStore: UserBridgeStore|undefined,
        }
        getRoomStore(): RoomBridgeStore;
        getUserStore(): UserBridgeStore;
        getBot(): AppserviceBot;
        loadDatabases(): Promise<void>;
        getRequestFactory(): RequestFactory;
        getPrometheusMetrics(): PrometheusMetrics;
        getIntent(userId?: string): Intent;
        getIntentFromLocalpart(localpart: string): Intent;
        run(port: number): void;
        registerBridgeGauges(cb: () => void): void;
        getClientFactory(): ClientFactory;
    }

    export class ClientFactory {
        getClientAs(): JsClient;
    }

    export class RequestFactory {
        newRequest(opts?: {data: {}}): Request;
        addDefaultResolveCallback(cb: (req: Request, result: unknown) => void): void;
        addDefaultRejectCallback(cb: (req: Request) => void): void;
        addDefaultTimeoutCallback(cb: (req: Request) => void, timeout: number): void;
    }

    export class AppServiceRegistration {
        static generateToken(): string;
        setSenderLocalpart(localpart: string): void;
        getSenderLocalpart(): string;
        setId(id: string): void;
        setHomeserverToken(token: string): void;
        setAppServiceToken(token: string): void;
        getAppServiceToken(): string;
        setRateLimited(limited: boolean): void;
        setProtocols(protocols: string[]): void;
        addRegexPattern(type: "rooms"|"aliases"|"users", regex: string, exclusive: boolean): void;
    }

    export class Logging {
        static configure(opts: {console: string}): void;
    }

    export class StateLookup {
            constructor(opts: {})
            onEvent(event: unknown): void;
            trackRoom(roomId: string): Promise<void>;
            getState(roomId: string, type: string): any[];
    }
}<|MERGE_RESOLUTION|>--- conflicted
+++ resolved
@@ -20,16 +20,18 @@
  */
 declare module 'matrix-appservice-bridge' {
 
+    namespace PrometheusMetrics {
+        class AgeCounters {
+            constructor(buckets?: string[]);
+            bump (ageInSec: number): void;
+        }
+    }
+
     export class PrometheusMetrics {
         addCollector(cb: () => void): void;
         addCounter(opts: { name: string; help: string; labels: string[]; }): import("prom-client").Counter
         addTimer(opts: { name: string; help: string; labels: string[]; }): import("prom-client").Histogram;
         addGauge(arg0: { name: string; help: string; labels: string[]; }): import("prom-client").Gauge;
-    }
-
-    class AgeCounters {
-        constructor(buckets?: string[]);
-        bump (ageInSec: number): void;
     }
 
     interface RoomMemberDict {
@@ -73,23 +75,6 @@
         data?: null|any; // <nullable> Information about this mapping, which may be an empty.
     }
 
-<<<<<<< HEAD
-    namespace PrometheusMetrics {
-        class AgeCounters {
-            constructor(buckets?: string[]);
-            bump (ageInSec: number): void;
-        }
-    }
-
-    export class PrometheusMetrics {
-        addCollector(cb: () => void): void;
-        addCounter(opts: { name: string; help: string; labels: string[]; }): import("prom-client").Counter
-        addTimer(opts: { name: string; help: string; labels: string[]; }): import("prom-client").Histogram;
-        addGauge(arg0: { name: string; help: string; labels: string[]; }): import("prom-client").Gauge;
-    }
-
-=======
->>>>>>> 4a7dc53e
     export class AppserviceBot {
         getJoinedMembers(roomId: string): {[userId: string]: {display_name: string|null}}
         isRemoteUser(userId: string): boolean;
