/*
Copyright 2019 The Matrix.org Foundation C.I.C.

Licensed under the Apache License, Version 2.0 (the "License");
you may not use this file except in compliance with the License.
You may obtain a copy of the License at

    http://www.apache.org/licenses/LICENSE-2.0

Unless required by applicable law or agreed to in writing, software
distributed under the License is distributed on an "AS IS" BASIS,
WITHOUT WARRANTIES OR CONDITIONS OF ANY KIND, either express or implied.
See the License for the specific language governing permissions and
limitations under the License.
*/

import Bluebird from "bluebird";
import * as promiseutil from "../promiseutil";
import { EventEmitter } from "events";
import Ident from "./Ident"
import { ConnectionInstance, InstanceDisconnectReason, IrcMessage } from "./ConnectionInstance";
import { IrcRoom } from "../models/IrcRoom";
import { getLogger } from "../logging";
import { IrcServer } from "./IrcServer";
import { IrcClientConfig } from "../models/IrcClientConfig";
import { MatrixUser } from "matrix-appservice-bridge";
import { IrcAction } from "../models/IrcAction";
import { IdentGenerator } from "./IdentGenerator";
import { Ipv6Generator } from "./Ipv6Generator";
import { IrcEventBroker } from "./IrcEventBroker";
import { Client, WhoisResponse } from "irc";

const log = getLogger("BridgedClient");

// The length of time to wait before trying to join the channel again
const JOIN_TIMEOUT_MS = 15 * 1000; // 15s
const NICK_DELAY_TIMER_MS = 10 * 1000; // 10s
const WHOIS_DELAY_TIMER_MS = 10 * 1000; // 10s

export interface GetNicksResponse {
    server: IrcServer;
    channel: string;
    nicks: string[];
    names: {[nick: string]: string};
}

export interface GetNicksResponseOperators extends GetNicksResponse {
    operatorNicks: string[];
}

/* eslint-disable @typescript-eslint/no-explicit-any */
export interface BridgedClientLogger {
    debug(msg: string, ...args: any[]): void;
    info(msg: string, ...args: any[]): void;
    error(msg: string, ...args: any[]): void;
}
/* eslint-enable @typescript-eslint/no-explicit-any */

export const illegalCharactersRegex = /[^A-Za-z0-9\]\[\^\\\{\}\-`_\|]/g;

export enum BridgedClientStatus {
    CREATED,
    CONNECTING,
    CONNECTED,
    DEAD,
    KILLED,
}

interface NotConnected {
    status: BridgedClientStatus.CREATED | BridgedClientStatus.CONNECTING |
        BridgedClientStatus.DEAD | BridgedClientStatus.KILLED;
}

interface Connected {
    status: BridgedClientStatus.CONNECTED;
    client: Client;
    inst: ConnectionInstance;
}

type State = Connected | NotConnected

export class BridgedClient extends EventEmitter {
    public readonly userId: string|null;
    public readonly displayName: string|null;
    private _nick: string;
    public readonly id: string;
    private readonly password?: string;
    private lastActionTs: number;
    private _explicitDisconnect = false;
    private _disconnectReason: string|null = null;
    private _chanList: Set<string> = new Set();
    private connectDefer: promiseutil.Defer<void>;
    public readonly log: BridgedClientLogger;
    private cachedOperatorNicksInfo: {[channel: string]: GetNicksResponseOperators} = {};
    private idleTimeout: NodeJS.Timer|null = null;
    private whoisPendingNicks: Set<string> = new Set();
    private state: State = {
        status: BridgedClientStatus.CREATED
    };
    /**
     * Create a new bridged IRC client.
     * @constructor
     * @param {IrcServer} server
     * @param {IrcClientConfig} ircClientConfig : The IRC user to create a connection for.
     * @param {MatrixUser} matrixUser : Optional. The matrix user representing this virtual IRC user.
     * @param {boolean} isBot : True if this is the bot
     * @param {IrcEventBroker} eventBroker
     * @param {IdentGenerator} identGenerator
     * @param {Ipv6Generator} ipv6Generator
     */
    constructor(
        public readonly server: IrcServer,
        private clientConfig: IrcClientConfig,
        public readonly matrixUser: MatrixUser|undefined,
        public readonly isBot: boolean,
        private readonly eventBroker: IrcEventBroker,
        private readonly identGenerator: IdentGenerator,
        private readonly ipv6Generator: Ipv6Generator,
        private readonly encodingFallback: string) {
        super();
        this.userId = matrixUser ? matrixUser.getId() : null;
        this.displayName = matrixUser ? matrixUser.getDisplayName() : null;

        // Set nick block
        const desiredNick = clientConfig.getDesiredNick();
        let chosenNick: string|null = null;
        if (desiredNick) {
            chosenNick = desiredNick;
        }
        else if (this.userId !== null) {
            chosenNick = server.getNick(this.userId, this.displayName || undefined);
        }
        else {
            throw Error("Could not determine nick for user");
        }
        this._nick = this.getValidNick(chosenNick, false);
        this.password = (
            clientConfig.getPassword() ? clientConfig.getPassword() : server.config.password
        );

        this.lastActionTs = Date.now();
        this.connectDefer = promiseutil.defer();
        this.id = (Math.random() * 1e20).toString(36);
        // decorate log lines with the nick and domain, along with an instance id
        let prefix = "<" + this.nick + "@" + this.server.domain + "#" + this.id + "> ";
        if (this.userId) {
            prefix += "(" + this.userId + ") ";
        }
        this.log = {
            debug: (msg: string, ...args) => {
                log.debug(`${prefix}${msg}`, ...args);
            },
            info: (msg: string, ...args) => {
                log.info(`${prefix}${msg}`, ...args);
            },
            error: (msg: string, ...args) => {
                log.error(`${prefix}${msg}`, ...args);
            }
        };
    }

    public get explicitDisconnect() {
        return this._explicitDisconnect;
    }

    public get disconnectReason() {
        return this._disconnectReason;
    }

    public get chanList() {
        return Array.from(this._chanList);
    }

    public get status() {
        return this.state.status;
    }

    public get nick(): string {
        return this._nick;
    }

    public getClientConfig() {
        return this.clientConfig;
    }

    public kill(reason?: string) {
        log.info('Killing client ', this.nick);
        const state = this.state;
        // so that no further commands can be issued
        log.debug("Client is now KILLED")
        this.state = {
            status: BridgedClientStatus.KILLED
        }

        // kill connection instance
        return this.disconnectWithState(state, "killed", reason);
    }

    public isDead() {
        return this.state.status === BridgedClientStatus.DEAD || this.state.status === BridgedClientStatus.KILLED;
    }

    public toString() {
        const domain = this.server ? this.server.domain : "NO_DOMAIN";
        return `${this.nick}@${domain}#${this.id}~${this.userId}`;
    }

    /**
     * @return {ConnectionInstance} A new connected connection instance.
     */
    public async connect(): Promise<ConnectionInstance> {
        let identResolver: (() => void) | undefined;

        this.log.debug("Client is now CONNECTING");
        this.state = {
            status: BridgedClientStatus.CONNECTING
        }

        try {
            const nameInfo = await this.identGenerator.getIrcNames(
                this.clientConfig, this.matrixUser
            );
            const ipv6Prefix = this.server.getIpv6Prefix();
            if (ipv6Prefix) {
                // side-effects setting the IPv6 address on the client config
                await this.ipv6Generator.generate(
                    ipv6Prefix, this.clientConfig
                );
            }
            this.log.info(
                "Connecting to IRC server %s as %s (user=%s)",
                this.server.domain, this.nick, nameInfo.username
            );
            this.eventBroker.sendMetadata(this,
                `Connecting to the IRC network '${this.server.domain}' as ${this.nick}...`
            );

            identResolver = Ident.clientBegin();
            const connInst = await ConnectionInstance.create(this.server, {
                nick: this.nick,
                username: nameInfo.username,
                realname: nameInfo.realname,
                password: this.password,
                // Don't use stored IPv6 addresses unless they have a prefix else they
                // won't be able to turn off IPv6!
                localAddress: (
                    this.server.getIpv6Prefix() ? this.clientConfig.getIpv6Address() : undefined
                ),
                encodingFallback: this.encodingFallback,
            }, (inst: ConnectionInstance) => {
                // eslint-disable-next-line @typescript-eslint/no-non-null-assertion
                this.onConnectionCreated(inst, nameInfo, identResolver!);
            });
            this.log.info("Client is now CONNECTED");
            this.state = {
                status: BridgedClientStatus.CONNECTED,
                inst: connInst,
                client: connInst.client,
            }
            this.emit("client-connected", this);
            // we may have been assigned a different nick, so update it from source
            this._nick = connInst.client.nick;
            this.connectDefer.resolve();
            this.keepAlive();

            let connectText = (
                `You've been connected to the IRC network '${this.server.domain}' as ${this.nick}.`
            );

            const userModes = this.server.getUserModes();
            if (userModes.length > 0 && !this.isBot) {
                // These can fail, but the generic error listener will catch them and send them
                // into the same room as the connect text, so it's probably good enough to not
                // explicitly handle them.
                connInst.client.setUserMode("+" + userModes);
                connectText += (
                    ` User modes +${userModes} have been set.`
                );
            }

            this.eventBroker.sendMetadata(this, connectText);

            connInst.client.addListener("nick", (old: string, newNick: string) => {
                if (old === this.nick) {
                    this.log.info(
                        "NICK: Nick changed from '" + old + "' to '" + newNick + "'."
                    );
                    this._nick = newNick;
                    this.emit("nick-change", this, old, newNick);
                }
            });
            connInst.client.addListener("error", (err: IrcMessage) => {
                // Errors we MUST notify the user about, regardless of the bridge's admin room config.
                const ERRORS_TO_FORCE = ["err_nononreg", "err_nosuchnick"];
                if (!err || !err.command || connInst.dead) {
                    return;
                }
                if (err.command === 'err_nosuchnick' && this.whoisPendingNicks.has(err.args[1])) {
                    // Hide this one, because whois is listening for it.
                    return;
                }
                let msg = "Received an error on " + this.server.domain + ": " + err.command + "\n";
                msg += JSON.stringify(err.args);
                this.eventBroker.sendMetadata(this, msg, ERRORS_TO_FORCE.includes(err.command), err);
            });
            return connInst;
        }
        catch (err) {
            this.log.debug("Failed to connect.");
            this.log.info("Client is now DEAD")
            this.state = {
                status: BridgedClientStatus.DEAD
            }
            if (identResolver) {
                identResolver();
            }
            throw err;
        }
    }

    public async reconnect(reconnectChanList: string[]) {
        reconnectChanList.forEach((c) => this._chanList.add(c));
        await this.connect();
        this.log.info(
            "Reconnected %s@%s", this.nick, this.server.domain
        );
        this.log.info("Rejoining %s channels", this.chanList.length);
        // This needs to be synchronous
        for (const channel of this.chanList) {
            await this.joinChannel(channel);
        }
        this.log.info("Rejoined channels");
    }

    public disconnect(reason: InstanceDisconnectReason, textReason?: string, explicit = true) {
        return this.disconnectWithState(this.state, reason, textReason, explicit);
    }

    private disconnectWithState(state: State, reason: InstanceDisconnectReason, textReason?: string, explicit = true) {
        this._explicitDisconnect = explicit;
        if (state.status !== BridgedClientStatus.CONNECTED) {
            return Promise.resolve();
        }
        return state.inst.disconnect(reason, textReason);
    }

    /**
     * Determines if a nick name already exists.
     */
    public async checkNickExists(nick: string): Promise<boolean> {
        // We don't care about the return value of .whois().
        // It will return null if the user isn't defined.
        return (await this.whois(nick)) !== null;
    }

    /**
     * Change this user's nick.
     * @param {string} newNick The new nick for the user.
     * @param {boolean} throwOnInvalid True to throw an error on invalid nicks
     * instead of coercing them.
     * @return {Promise<String>} Which resolves to a message to be sent to the user.
     */
    public async changeNick(newNick: string, throwOnInvalid: boolean): Promise<string> {
        this.log.info(`Trying to change nick from ${this.nick} to ${newNick}`);
        const validNick = this.getValidNick(newNick, throwOnInvalid);
        if (validNick === this.nick) {
            throw Error(`Your nick is already '${validNick}'.`);
        }
        if (validNick !== newNick) {
            // Don't "suggest" a nick.
            throw Error("Nickname is not valid");
        }

        if (await this.checkNickExists(validNick)) {
            throw Error(
                `The nickname ${newNick} is taken on ${this.server.domain}.` +
                "Please pick a different nick."
            );
        }

        return await this.sendNickCommand(validNick);
    }

    private async sendNickCommand(nick: string): Promise<string> {
        if (this.state.status !== BridgedClientStatus.CONNECTED) {
            throw Error("You are not connected to the network.");
        }
        const client = this.state.client;

        return new Promise((resolve, reject) => {
            // These are nullified to prevent the linter from thinking these should be consts.
            let nickListener: ((old: string, n: string) => void) | null = null;
            let nickErrListener: ((err: IrcMessage) => void) | null = null;
            const timeoutId = setTimeout(() => {
                this.log.error("Timed out trying to change nick to %s", nick);
                // may have disconnected between sending nick change and now so recheck
                if (nickListener) {
                    client.removeListener("nick", nickListener);
                }
                if (nickErrListener) {
                    client.removeListener("error", nickErrListener);
                }
                this.emit("pending-nick.remove", nick);
                reject(new Error("Timed out waiting for a response to change nick."));
            }, NICK_DELAY_TIMER_MS);
            nickListener = (old, n) => {
                clearTimeout(timeoutId);
                if (nickErrListener) {
                    client.removeListener("error", nickErrListener);
                }
                this.emit("pending-nick.remove", nick);
                resolve("Nick changed from '" + old + "' to '" + n + "'.");
            }
            nickErrListener = (err) => {
                if (!err || !err.command) { return; }
                const failCodes = [
                    "err_banonchan", "err_nickcollision", "err_nicknameinuse",
                    "err_erroneusnickname", "err_nonicknamegiven", "err_eventnickchange",
                    "err_nicktoofast", "err_unavailresource"
                ];
                if (failCodes.includes(err.command)) {
                    this.log.error("Nick change error : %s", err.command);
                    clearTimeout(timeoutId);
                    if (nickListener) {
                        client.removeListener("nick", nickListener);
                    }
                    reject(new Error("Failed to change nick: " + err.command));
                }
                this.emit("pending-nick.remove", nick);
            }
            client.once("nick", nickListener);
            client.once("error", nickErrListener);
            this.emit("pending-nick.add", nick);
            client.send("NICK", nick);
        });
    }

    public leaveChannel(channel: string, reason = "User left") {
        if (this.state.status !== BridgedClientStatus.CONNECTED) {
            return Promise.resolve(); // we were never connected to the network.
        }
        if (!channel.startsWith("#")) {
            return Promise.resolve(); // PM room
        }
        if (!this.inChannel(channel)) {
            return Promise.resolve(); // we were never joined to it.
        }
        const defer = promiseutil.defer();
        this.removeChannel(channel);
        this.log.debug("Leaving channel %s", channel);
        this.state.client.part(channel, reason, () => {
            this.log.debug("Left channel %s", channel);
            defer.resolve();
        });

        return defer.promise;
    }

    public inChannel(channel: string) {
        return this._chanList.has(channel);
    }

    public kick(nick: string, channel: string, reason: string) {
        reason = reason || "User kicked";
        if (this.state.status !== BridgedClientStatus.CONNECTED) {
            return Promise.resolve(); // we were never connected to the network.
        }
        if (!Object.keys(this.state.client.chans).includes(channel)) {
            // we were never joined to it. We need to be joined to it to kick people.
            return Promise.resolve();
        }
        if (!channel.startsWith("#")) {
            return Promise.resolve(); // PM room
        }

        const c = this.state.client;

        return new Promise((resolve) => {
            this.log.debug("Kicking %s from channel %s", nick, channel);
            c.send("KICK", channel, nick, reason);
            resolve(); // wait for some response? Is there even one?
        });
    }

    public sendAction(room: IrcRoom, action: IrcAction) {
        this.keepAlive();
        let expiryTs = 0;
        if (action.ts && this.server.getExpiryTimeSeconds()) {
            expiryTs = action.ts + (this.server.getExpiryTimeSeconds() * 1000);
        }
        if (action.text === null) {
            return Promise.reject(new Error("action.text was null"));
        }
        switch (action.type) {
            case "message":
                return this.sendMessage(room, "message", action.text, expiryTs);
            case "notice":
                return this.sendMessage(room, "notice", action.text, expiryTs);
            case "emote":
                return this.sendMessage(room, "action", action.text, expiryTs);
            case "topic":
                return this.setTopic(room, action.text);
            default:
                this.log.error("Unknown action type: %s", action.type);
        }
        return Promise.reject(new Error("Unknown action type: " + action.type));
    }

    /**
     * Get the whois info for an IRC user
     * @param {string} nick : The nick to call /whois on
     */
    public async whois(nick: string): Promise<{ server: IrcServer; nick: string; msg: string}|null> {
        if (this.state.status !== BridgedClientStatus.CONNECTED) {
            throw Error("unsafeClient not ready yet");
        }
        const client = this.state.client;
        let timeout: NodeJS.Timeout|null = null;
        let errorHandler!: (msg: IrcMessage) => void;
        try {
            this.whoisPendingNicks.add(nick);
            const whois: WhoisResponse|null = await new Promise((resolve, reject) => {
                errorHandler = (msg: IrcMessage) => {
                    if (msg.command !== "err_nosuchnick" || msg.args[1] !== nick) {
                        return;
                    }
                    resolve(null);
                };
                client.on("error", errorHandler);
                client.whois(nick, (whoisResponse) => {
                    resolve(whoisResponse);
                });
                timeout = setTimeout(() => {
                    reject(Error("Whois request timed out"));
                }, WHOIS_DELAY_TIMER_MS);
            });

            if (!whois?.user) {
                return null;
            }
            const idle = whois.idle ? `${whois.idle} seconds idle` : "";
            const chans = (
                (whois.channels && whois.channels.length) > 0 ?
                `On channels: ${JSON.stringify(whois.channels)}` :
                ""
            );

            const info = `${whois.user}@${whois.host}
                Real name: ${whois.realname}
                ${chans}
                ${idle}
            `;
            return {
                server: this.server,
                nick: nick,
                msg: `Whois info for '${nick}': ${info}`
            };
        }
        finally {
            this.whoisPendingNicks.delete(nick);
            client.removeListener("error", errorHandler);
            if (timeout) {
                clearTimeout(timeout);
            }
        }
    }


    /**
     * Get the operators of a channel (including users more powerful than operators)
     * @param {string} channel : The channel to call /names on
     * @param {object} opts: Optional. An object containing the following key-value pairs:
     *     @param {string} key : Optional. The key to use to join the channel.
     *     @param {integer} cacheDurationMs : Optional. The duration of time to keep a
     *         list of operator nicks cached. If > 0, the operator nicks will be returned
     *         whilst the cache is still valid and it will become invalid after cacheDurationMs
     *         milliseconds. Cache will not be used if left undefined.
     */
    public async getOperators(channel: string, opts: {
        key?: string;
        cacheDurationMs?: number;
    } = {}): Promise<GetNicksResponseOperators> {
        const key = opts.key;
        const cacheDurationMs = opts.cacheDurationMs;

        if (key !== undefined && typeof key !== 'string') {
            throw new Error('key must be a string');
        }

        if (cacheDurationMs !== undefined) {
            if (!(Number.isInteger(cacheDurationMs) && cacheDurationMs > 0)) {
                throw new Error('cacheDurationMs must be a positive integer');
            }
            // If cached previously, use cache
            if (this.cachedOperatorNicksInfo[channel] !== undefined) {
                return Promise.resolve(this.cachedOperatorNicksInfo[channel]);
            }
        }
        await this.joinChannel(channel, key);
        const nicksInfo = await this.getNicks(channel);
        await this.leaveChannel(channel);
        const nicks = nicksInfo.nicks;
        // RFC 1459 1.3.1:
        // A channel operator is identified by the '@' symbol next to their
        // nickname whenever it is associated with a channel (ie replies to the
        // NAMES, WHO and WHOIS commands).

        // http://www.irc.org/tech_docs/005.html
        // ISUPPORT PREFIX:
        // A list of channel modes a person can get and the respective prefix a channel
        // or nickname will get in case the person has it. The order of the modes goes
        // from most powerful to least powerful. Those prefixes are shown in the output
        // of the WHOIS, WHO and NAMES command.
        // Note: Some servers only show the most powerful, others may show all of them.

        // Ergo: They are a chan op if they are "@" or "more powerful than @".
        const operatorNicks = nicks.filter((nick) => {
            for (let i = 0; i < nicksInfo.names[nick].length; i++) {
                const prefix = nicksInfo.names[nick][i];
                if (prefix === "@") {
                    return true;
                }
                if (this.state.status !== BridgedClientStatus.CONNECTED) {
                    throw new Error("Missing client");
                }
                if (this.state.client.isUserPrefixMorePowerfulThan(prefix, "@")) {
                    return true;
                }
            }
            return false;
        });

        const nicksInfoExtended = {
            ...nicksInfo,
            operatorNicks
        };

        if (typeof cacheDurationMs !== 'undefined') {
            this.cachedOperatorNicksInfo[channel] = nicksInfoExtended;
            setTimeout(()=>{
                //Invalidate the cache
                delete this.cachedOperatorNicksInfo[channel];
            }, cacheDurationMs);
        }

        return nicksInfoExtended;
    }

    /**
     * Get the nicks of the users in a channel
     * @param {string} channel : The channel to call /names on
     */
    public getNicks(channel: string): Bluebird<GetNicksResponse> {
        return new Bluebird((resolve, reject) => {
            if (this.state.status !== BridgedClientStatus.CONNECTED) {
                reject(Error("unsafeClient not ready yet"));
                return;
            }
            this.state.client.names(channel, (channelName: string, names: {[nick: string]: string}) => {
                // names maps nicks to chan op status, where '@' indicates chan op
                // names = {'nick1' : '', 'nick2' : '@', ...}
                resolve({
                    server: this.server,
                    channel: channelName,
                    nicks: Object.keys(names),
                    names: names,
                });
            });
        }).timeout(5000) as Bluebird<GetNicksResponse>;
    }


    /**
     * Convert the given nick into a valid nick. This involves length and character
     * checks on the provided nick. If the client is connected to an IRCd then the
     * cmds received (e.g. NICKLEN) will be used in the calculations. If the client
     * is NOT connected to an IRCd then this function will NOT take length checks
     * into account. This means this function will optimistically allow long nicks
     * in the hopes that it will succeed, rather than use the RFC stated maximum of
     * 9 characters which is far too small. In testing, IRCds coerce long
     * nicks up to the limit rather than preventing the connection entirely.
     *
     * This function may modify the nick in interesting ways in order to coerce the
     * given nick into a valid nick. If throwOnInvalid is true, this function will
     * throw a human-readable error instead of coercing the nick on invalid nicks.
     *
     * @param {string} nick The nick to convert into a valid nick.
     * @param {boolean} throwOnInvalid True to throw an error on invalid nicks
     * instead of coercing them.
     * @return {string} A valid nick.
     * @throws Only if throwOnInvalid is true and the nick is not a valid nick.
     * The error message will contain a human-readable message which can be sent
     * back to a user.
     */
    private getValidNick(nick: string, throwOnInvalid: boolean): string {
        // Apply a series of transformations to the nick, and check after each
        // stage for mismatches to the input (and throw if appropriate).


        // strip illegal chars according to RFC 2812 Sect 2.3.1
        let n = nick.replace(illegalCharactersRegex, "");
        if (throwOnInvalid && n !== nick) {
            throw new Error(`Nick '${nick}' contains illegal characters.`);
        }

        // nicks must start with a letter
        if (!/^[A-Za-z]/.test(n)) {
            if (throwOnInvalid) {
                throw new Error(`Nick '${nick}' must start with a letter.`);
            }
            // Add arbitrary letter prefix. This is important for guest user
            // IDs which are all numbers.
            n = "M" + n;
        }

        if (this.state.status === BridgedClientStatus.CONNECTED) {
            // nicks can't be too long
            let maxNickLen = 9; // RFC 1459 default
            if (this.state.client.supported &&
                    typeof this.state.client.supported.nicklength === "number") {
                maxNickLen = this.state.client.supported.nicklength;
            }
            if (n.length > maxNickLen) {
                if (throwOnInvalid) {
                    throw new Error(`Nick '${nick}' is too long. (Max: ${maxNickLen})`);
                }
                n = n.substr(0, maxNickLen);
            }
        }

        return n;
    }

    private keepAlive() {
        this.lastActionTs = Date.now();
        if (this.server.shouldSyncMembershipToIrc("initial") ||
            this.isBot) {
                // If we are mirroring matrix membership OR
                // we are a bot, do not disconnect.
            return;
        }
        const idleTimeout = this.server.getIdleTimeout();
        if (idleTimeout > 0) {
            if (this.idleTimeout) {
                // stop the timeout
                clearTimeout(this.idleTimeout);
            }
            this.log.debug(
                "_keepAlive; Restarting %ss idle timeout", idleTimeout
            );
            // restart the timeout
            this.idleTimeout = setTimeout(() => {
                this.log.info("Idle timeout has expired");
                this.disconnect(
                    "idle", `Idle timeout reached: ${idleTimeout}s`
                ).then(() => {
                    this.log.info("Idle timeout reached: Disconnected");
                }).catch((e) => {
                    this.log.error("Error when disconnecting: %s", JSON.stringify(e));
                });
            }, (1000 * idleTimeout));
        }
    }

    private removeChannel(channel: string) {
        this._chanList.delete(channel);
    }

    private addChannel(channel: string) {
        this._chanList.add(channel);
    }

    public getLastActionTs() {
        return this.lastActionTs;
    }

    private onConnectionCreated(connInst: ConnectionInstance, nameInfo: {username?: string},
                                identResolver: () => void) {
        // listen for a connect event which is done when the TCP connection is
        // established and set ident info (this is different to the connect() callback
        // in node-irc which actually fires on a registered event..)
        connInst.client.once("connect", function() {
            let localPort = -1;
            if (connInst.client.conn && connInst.client.conn.localPort) {
                localPort = connInst.client.conn.localPort;
            }
            if (localPort > 0 && nameInfo.username) {
                Ident.setMapping(nameInfo.username, localPort);
            }
            identResolver();
        });

        connInst.onDisconnect = (reason) => {
            this._disconnectReason = reason;
            if (reason === "banned") {
                // If we've been banned, this is intentional.
                this._explicitDisconnect = true;
            }

            if (this.status !== BridgedClientStatus.KILLED) {
                this.state = {
                    status: BridgedClientStatus.DEAD
                };
            }

            this.emit("client-disconnected", this);
            this.eventBroker.sendMetadata(this,
                "Your connection to the IRC network '" + this.server.domain +
                "' has been lost. "
            );
            if (this.idleTimeout) {
                clearTimeout(this.idleTimeout);
            }
            identResolver();
        }

        this.eventBroker.addHooks(this, connInst);
    }

    private async setTopic(room: IrcRoom, topic: string): Promise<void> {
        if (this.state.status !== BridgedClientStatus.CONNECTED) {
            throw Error("unsafeClient not ready yet");
        }
        // join the room if we haven't already
        await this.joinChannel(room.channel)
        this.log.info("Setting topic to %s in channel %s", topic, room.channel);
        return this.state.client.send("TOPIC", room.channel, topic);
    }

    private async sendMessage(room: IrcRoom, msgType: string, text: string, expiryTs: number) {
        // join the room if we haven't already
        const defer = promiseutil.defer();
        msgType = msgType || "message";
        try {
            await this.connectDefer.promise;
            await this.joinChannel(room.channel);
            // re-check timestamp to see if we should send it now
            if (expiryTs && Date.now() > expiryTs) {
                this.log.error(`Dropping event: too old (expired at ${expiryTs})`);
                defer.resolve();
                return;
            }

            if (this.state.status !== BridgedClientStatus.CONNECTED) {
                return;
            }

            if (msgType === "action") {
                await this.state.client.action(room.channel, text);
            }
            else if (msgType === "notice") {
                await this.state.client.notice(room.channel, text);
            }
            else if (msgType === "message") {
                await this.state.client.say(room.channel, text);
            }
            defer.resolve();
        }
        catch (ex) {
            this.log.error("sendMessage: Failed to join channel " + room.channel);
            defer.reject(ex);
        }
        await defer.promise;
    }

    public joinChannel(channel: string, key?: string, attemptCount = 1): Bluebird<IrcRoom> {
        if (this.state.status !== BridgedClientStatus.CONNECTED) {
            // we may be trying to join before we've connected, so check and wait
            if (this.connectDefer && this.connectDefer.promise.isPending()) {
                return this.connectDefer.promise.then(() => {
                    return this.joinChannel(channel, key, attemptCount);
                });
            }
            return Bluebird.reject(new Error("No client"));
        }
        if (Object.keys(this.state.client.chans).includes(channel)) {
            return Bluebird.resolve(new IrcRoom(this.server, channel));
        }
        if (!channel.startsWith("#")) {
            // PM room
            return Bluebird.resolve(new IrcRoom(this.server, channel));
        }
        if (this.server.isExcludedChannel(channel)) {
            return Bluebird.reject(new Error(channel + " is a do-not-track channel."));
        }
        const defer = promiseutil.defer() as promiseutil.Defer<IrcRoom>;
        this.log.debug("Joining channel %s", channel);
        this.addChannel(channel);
        const client = this.state.client;
        // listen for failures to join a channel (e.g. +i, +k)
        const failFn = (err: IrcMessage) => {
            if (!err || !err.args) { return; }
            const failCodes = [
                "err_nosuchchannel", "err_toomanychannels", "err_channelisfull",
                "err_inviteonlychan", "err_bannedfromchan", "err_badchannelkey",
                "err_needreggednick"
            ];
            this.log.error("Join channel %s : %s", channel, JSON.stringify(err));
            if (err.command && failCodes.includes(err.command) && err.args.includes(channel)) {
                this.log.error("Cannot track channel %s: %s", channel, err.command);
                client.removeListener("error", failFn);
                defer.reject(new Error(err.command));
                this.emit("join-error", this, channel, err.command);
                this.eventBroker.sendMetadata(
                    this, `Could not join ${channel} on '${this.server.domain}': ${err.command}`, true
                );
            }
        }
        client.once("error", failFn);

        // add a timeout to try joining again
        setTimeout(() => {
            if (this.state.status !== BridgedClientStatus.CONNECTED) {
                log.error(
                    `Could not try to join: no client for ${this.nick}, channel = ${channel}`
                );
                return;
            }
            // promise isn't resolved yet and we still want to join this channel
            if (defer.promise.isPending() && this._chanList.has(channel)) {
                // we may have joined but didn't get the callback so check the client
                if (Object.keys(this.state.client.chans).includes(channel)) {
                    // we're joined
                    this.log.debug("Timed out joining %s - didn't get callback but " +
                        "are now joined. Resolving.", channel);
                    defer.resolve(new IrcRoom(this.server, channel));
                    return;
                }
                if (attemptCount >= 5) {
                    defer.reject(
                        new Error("Failed to join " + channel + " after multiple tries")
                    );
                    return;
                }

                this.log.error("Timed out trying to join %s - trying again.", channel);
                // try joining again.
                attemptCount += 1;
                this.joinChannel(channel, key, attemptCount).then((s) => {
                    defer.resolve(s);
                }).catch((e: Error) => {
                    defer.reject(e);
                });
            }
        }, JOIN_TIMEOUT_MS);

        if (!key) {
            key = this.server.getChannelKey(channel);
        }

        // send the JOIN with a key if it was specified.
        this.state.client.join(channel + (key ? " " + key : ""), () => {
            this.log.debug("Joined channel %s", channel);
            client.removeListener("error", failFn);
            const room = new IrcRoom(this.server, channel);
            defer.resolve(room);
        });

        return defer.promise;
    }

<<<<<<< HEAD
    /**
     * Call MODE on the client for a channelOrNick
     * @param channelOrNick A channel or user nick to check
     */
    public mode(channelOrNick: string) {
        if (!this.unsafeClient) {
            throw Error('No unsafe client');
        }
        return this.unsafeClient.mode(channelOrNick);
=======
    public getSplitMessages(target: string, text: string) {
        if (this.state.status === BridgedClientStatus.CONNECTED) {
            return this.state.client.getSplitMessages(target, text);
        }
        throw Error('Client is not connected');
    }

    public getClientInternalNick() {
        if (this.state.status === BridgedClientStatus.CONNECTED) {
            return this.state.client.nick;
        }
        throw Error('Client is not connected');
    }

    public async mode(channelOrNick: string) {
        if (this.state.status === BridgedClientStatus.CONNECTED) {
            return this.state.client.mode(channelOrNick);
        }
        throw Error('Client is not connected');
    }

    public sendCommands(...data: string[]) {
        if (this.state.status === BridgedClientStatus.CONNECTED) {
            this.state.client.send(...data);
            return;
        }
        throw Error('Client is not connected');
    }

    public writeToConnection(buffer: string|Uint8Array) {
        if (this.state.status === BridgedClientStatus.CONNECTED && this.state.client.conn) {
            this.state.client.conn.write(buffer);
            return;
        }
        throw Error('Client is not connected');
    }

    public addClientListener(type: string, listener: (msg: unknown) => void) {
        if (this.state.status === BridgedClientStatus.CONNECTED) {
            this.state.client.on(type, listener);
            return;
        }
        throw Error('Client is not connected');
    }

    public removeClientListener(type: string, listener: (msg: unknown) => void) {
        if (this.state.status === BridgedClientStatus.CONNECTED) {
            this.state.client.removeListener(type, listener);
            return;
        }
        // no-op
        this.log.info("Tried to unbind listener from client but client was not connected");
    }

    public caseFold(channel: string) {
        // Using ISUPPORT rules supported by MatrixBridge bot, case map ircChannel
        if (this.state.status !== BridgedClientStatus.CONNECTED) {
            log.warn(`Could not case map ${channel} - BridgedClient has no IRC client`);
            return channel;
        }
        return this.state.client._toLowerCase(channel);
    }

    public modeForPrefix(prefix: string) {
        if (this.state.status === BridgedClientStatus.CONNECTED) {
            return this.state.client.modeForPrefix[prefix];
        }
        this.log.error("Could not get mode for prefix, client not connected");
        return null;
    }

    public isUserPrefixMorePowerfulThan(prefix: string, testPrefix: string) {
        if (this.state.status === BridgedClientStatus.CONNECTED) {
            return this.state.client.isUserPrefixMorePowerfulThan(prefix, testPrefix);
        }
        this.log.error("Could not call isUserPrefixMorePowerfulThan, client not connected");
        return null;
    }

    public chanData(channel: string) {
        if (this.state.status === BridgedClientStatus.CONNECTED) {
            return this.state.client.chanData(channel, false);
        }
        throw Error('Client is not connected');
    }

    public async waitForConnected(): Promise<void> {
        if (this.state.status === BridgedClientStatus.CONNECTED) {
            return Promise.resolve();
        }
        else if (this.status !== BridgedClientStatus.CONNECTING) {
            throw Error('Client is not connecting or connected');
        }
        return this.connectDefer.promise;
>>>>>>> 6c99cef9
    }
}<|MERGE_RESOLUTION|>--- conflicted
+++ resolved
@@ -959,17 +959,6 @@
         return defer.promise;
     }
 
-<<<<<<< HEAD
-    /**
-     * Call MODE on the client for a channelOrNick
-     * @param channelOrNick A channel or user nick to check
-     */
-    public mode(channelOrNick: string) {
-        if (!this.unsafeClient) {
-            throw Error('No unsafe client');
-        }
-        return this.unsafeClient.mode(channelOrNick);
-=======
     public getSplitMessages(target: string, text: string) {
         if (this.state.status === BridgedClientStatus.CONNECTED) {
             return this.state.client.getSplitMessages(target, text);
@@ -1064,6 +1053,5 @@
             throw Error('Client is not connecting or connected');
         }
         return this.connectDefer.promise;
->>>>>>> 6c99cef9
     }
 }