--- conflicted
+++ resolved
@@ -87,12 +87,5 @@
 ## The Debug API
 
 The Debug API allows you to perform administrative actions on the bridge such as killing a IRC
-<<<<<<< HEAD
-connection, inspecting connected users or unbridging a room. The API is currently loosely documented
-over in [the GitHub wiki](https://github.com/matrix-org/matrix-appservice-irc/wiki/Debug-API).
-
-This is not enabled by default.
-=======
 connection, inspecting connected users or unbridging a room. You can learn more by reading
-the [Debug API](./debug_api.md) documentation.
->>>>>>> 4eb8a25c
+the [Debug API](./debug_api.md) documentation.